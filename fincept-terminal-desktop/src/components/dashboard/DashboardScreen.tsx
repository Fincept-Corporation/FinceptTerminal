--- conflicted
+++ resolved
@@ -42,7 +42,6 @@
 import BacktestingTab from '@/components/tabs/BacktestingTabNew';
 import RecordedContextsManager from '@/components/common/RecordedContextsManager';
 import AgentConfigTab from '@/components/tabs/AgentConfigTab';
-import AlphaArenaTab from '@/components/tabs/AlphaArenaTab';
 
 // Dropdown Menu Component
 const DropdownMenu = ({ label, items, onItemClick }: { label: string; items: any[]; onItemClick: (item: any) => void }) => {
@@ -515,7 +514,6 @@
 
   const tradingMenuItems = [
     { label: 'Trading Desk', shortcut: 'F9', action: () => setActiveTab('trading') },
-    { label: 'Alpha Arena', action: () => setActiveTab('alpha-arena') },
     { label: 'Fyers Broker', action: () => setActiveTab('fyers') },
     { label: 'Portfolio', shortcut: 'F4', action: () => setActiveTab('portfolio') },
     { label: 'Backtesting', shortcut: 'F5', action: () => setActiveTab('backtesting') },
@@ -951,102 +949,6 @@
             <TabsContent value="dashboard" className="h-full m-0 p-0">
               <DashboardTab onNavigateToTab={setActiveTab} />
             </TabsContent>
-<<<<<<< HEAD
-          <TabsContent value="markets" className="h-full m-0 p-0">
-            <MarketsTab />
-          </TabsContent>
-          <TabsContent value="news" className="h-full m-0 p-0">
-            <NewsTab />
-          </TabsContent>
-          <TabsContent value="forum" className="h-full m-0 p-0">
-            <ForumTab />
-          </TabsContent>
-          <TabsContent value="watchlist" className="h-full m-0 p-0">
-            <WatchlistTab />
-          </TabsContent>
-          <TabsContent value="geopolitics" className="h-full m-0 p-0">
-            <GeopoliticsTab />
-          </TabsContent>
-          <TabsContent value="chat" className="h-full m-0 p-0">
-            <ChatTab
-              onNavigateToSettings={() => setActiveTab('settings')}
-              onNavigateToTab={(tabName) => setActiveTab(tabName)}
-            />
-          </TabsContent>
-          <TabsContent value="fyers" className="h-full m-0 p-0">
-            <FyersTab />
-          </TabsContent>
-          <TabsContent value="mcp" className="h-full m-0 p-0">
-            <MCPTab onNavigateToTab={(tabName) => setActiveTab(tabName)} />
-          </TabsContent>
-          <TabsContent value="profile" className="h-full m-0 p-0">
-            <ProfileTab />
-          </TabsContent>
-          <TabsContent value="marketplace" className="h-full m-0 p-0">
-            <MarketplaceTab />
-          </TabsContent>
-          <TabsContent value="portfolio" className="h-full m-0 p-0">
-            <PortfolioTab />
-          </TabsContent>
-          <TabsContent value="backtesting" className="h-full m-0 p-0">
-            <BacktestingTab />
-          </TabsContent>
-          <TabsContent value="research" className="h-full m-0 p-0">
-            <EquityResearchTab />
-          </TabsContent>
-          <TabsContent value="polygon" className="h-full m-0 p-0">
-            <PolygonEqTab />
-          </TabsContent>
-          <TabsContent value="screener" className="h-full m-0 p-0">
-            <ScreenerTab />
-          </TabsContent>
-          <TabsContent value="dbnomics" className="h-full m-0 p-0">
-            <DBnomicsTab />
-          </TabsContent>
-          <TabsContent value="economics" className="h-full m-0 p-0">
-            <EconomicsTab />
-          </TabsContent>
-          <TabsContent value="code" className="h-full m-0 p-0">
-            <CodeEditorTab />
-          </TabsContent>
-          <TabsContent value="docs" className="h-full m-0 p-0">
-            <DocsTab />
-          </TabsContent>
-          <TabsContent value="maritime" className="h-full m-0 p-0">
-            <MaritimeTab />
-          </TabsContent>
-          <TabsContent value="trading" className="h-full m-0 p-0">
-            <TradingTab />
-          </TabsContent>
-          <TabsContent value="alpha-arena" className="h-full m-0 p-0">
-            <AlphaArenaTab />
-          </TabsContent>
-          <TabsContent value="settings" className="h-full m-0 p-0">
-            <SettingsTab />
-          </TabsContent>
-          <TabsContent value="nodes" className="h-full m-0 p-0">
-            <NodeEditorTab />
-          </TabsContent>
-          <TabsContent value="datasources" className="h-full m-0 p-0">
-            <DataSourcesTab />
-          </TabsContent>
-          <TabsContent value="support" className="h-full m-0 p-0">
-            <SupportTicketTab />
-          </TabsContent>
-          <TabsContent value="datamapping" className="h-full m-0 p-0">
-            <DataMappingTab />
-          </TabsContent>
-          <TabsContent value="contexts" className="h-full m-0 p-0">
-            <RecordedContextsManager />
-          </TabsContent>
-          <TabsContent value="reportbuilder" className="h-full m-0 p-0">
-            <ReportBuilderTab />
-          </TabsContent>
-          <TabsContent value="agents" className="h-full m-0 p-0">
-            <AgentConfigTab />
-          </TabsContent>
-        </Tabs>
-=======
             <TabsContent value="markets" className="h-full m-0 p-0">
               <MarketsTab />
             </TabsContent>
@@ -1138,7 +1040,6 @@
               <AgentConfigTab />
             </TabsContent>
           </Tabs>
->>>>>>> 47e8d646
         )}
       </div>
 
