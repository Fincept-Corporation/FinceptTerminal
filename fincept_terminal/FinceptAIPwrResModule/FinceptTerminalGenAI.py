from textual.containers import VerticalScroll, Horizontal, Container, Vertical
from textual.widgets import Static, OptionList, Button, Input
import json
import os
import uuid
<<<<<<< HEAD
import asyncio
=======

>>>>>>> c580e5f3
from fincept_terminal.FinceptSettingModule.FinceptTerminalSettingUtils import get_settings_path
SETTINGS_FILE = get_settings_path()

class GenAITab(VerticalScroll):
    """Generative AI Chatbot with Multi-Session Management"""

    def __init__(self):
        super().__init__()
        self.chat_sessions = {}  # Stores chat histories by session ID
        self.active_chat_id = None  # ID of the current active chat
        self.load_chat_sessions()

    def compose(self):
        """Define the chat interface layout with proper grid structure."""
        # Title
        with Container(classes="genai_container"):
            # ✅ First Column (Spans 2 Rows) - Chat Session Controls
            with Vertical(classes="genai_chat_vertical"):
                with Horizontal(classes="chat_session_controls"):
                    yield Button("New Chat", id="new_chat")
                    yield Button("Delete Chat", id="delete_chat")

                # Chat session selector
                yield OptionList(id="chat_selector")

            # ✅ First Row, Second Column - Chat Message Display
            with Container(classes="genai_message_container"):
                yield VerticalScroll(id="chat_display", classes="genai_message_vertical")

            # ✅ Second Row, Second Column - Chat Input Section
            with Container(classes="genai_input_container"):
                with Horizontal(classes="chat_input_container"):
                    yield Input(id="chat_input", placeholder="Type your message...",classes="chat_input")
                    yield Button("Send", id="send_chat", classes="send_button")

    async def on_mount(self):
        """Initialize UI elements on mount."""
        self.populate_chat_sessions()

    def load_chat_sessions(self):
        """Load saved chat sessions from file."""
        if os.path.exists("chat_sessions.json"):
            with open("chat_sessions.json", "r") as file:
                self.chat_sessions = json.load(file)

    def save_chat_sessions(self):
        """Save chat sessions to a file for persistence."""
        with open("chat_sessions.json", "w") as file:
            json.dump(self.chat_sessions, file, indent=4)

    def populate_chat_sessions(self):
        """Populate the session selector with available chat sessions."""
        chat_selector = self.query_one("#chat_selector", OptionList)
        chat_selector.clear_options()

        if not self.chat_sessions:
            chat_selector.add_option("No active chats")
        else:
            for chat_id, chat_data in self.chat_sessions.items():
                # Use the chat name as the prompt
                chat_selector.add_option(chat_data['title'])  # Only display the title (no ID)

    async def on_option_list_option_selected(self, event: OptionList.OptionSelected):
        """Handle selection of a chat session."""

        # Get the selected option
        selected_option = event.option_list.get_option_at_index(event.option_index)

        if selected_option is None:
            self.app.notify("⚠ No chat session selected!", severity="warning")
            return

        # Retrieve the chat name from the prompt
        chat_name = selected_option.prompt

        # Find the chat ID by matching the name
        chat_id = next(
            (cid for cid, cdata in self.chat_sessions.items() if cdata["title"] == chat_name),
            None
        )

        if chat_id is None:
            self.app.notify("⚠ Invalid chat session selected!", severity="error")
            return

        self.active_chat_id = chat_id  # Set the active chat session
        await asyncio.create_task(self.display_chat_messages())

    async def display_chat_messages(self):
        """Display messages for the active chat session with sent/received formatting."""
        chat_display = self.query_one("#chat_display", VerticalScroll)

        # Clear the chat display
        await chat_display.remove_children()

        # Fetch messages from the active chat
        messages = self.chat_sessions[self.active_chat_id].get("messages", [])

        for message in messages:
            role = message.get("role", "Unknown")
            content = message.get("content", "")

            # Format message based on role
            if role == "user":
                await chat_display.mount(
                    Static(f"[bold cyan]You:[/bold cyan] {content}", classes="user-message")
                )
            elif role == "ai":
                await chat_display.mount(
                    Static(f"[bold magenta]GenAI:[/bold magenta] {content}", classes="ai-message")
                )
            else:
                await chat_display.mount(
                    Static(f"[bold red]Unknown:[/bold red] {content}", classes="unknown-message")
                )

        chat_display.scroll_end(animate=False)

    async def on_button_pressed(self, event):
        """Handle button clicks for chat actions."""
        if event.button.id == "send_chat":
            await asyncio.create_task(self.process_chat_message())
        elif event.button.id == "new_chat":
            self.create_new_chat()
        elif event.button.id == "delete_chat":
            self.delete_active_chat()

    def create_new_chat(self):
        """Create a new chat session."""
        new_chat_id = str(uuid.uuid4())
        self.chat_sessions[new_chat_id] = {"title": f"Chat {len(self.chat_sessions) + 1}", "messages": []}
        self.active_chat_id = new_chat_id
        self.populate_chat_sessions()
        self.save_chat_sessions()
        self.display_chat_messages()

    def delete_active_chat(self):
        """Delete the currently active chat session."""
        if not self.active_chat_id:
            self.app.notify("⚠ No active chat session to delete!", severity="warning")
            return

        # Remove the active chat session
        del self.chat_sessions[self.active_chat_id]
        self.active_chat_id = None

        # Update UI
        self.populate_chat_sessions()
        self.save_chat_sessions()

        # ✅ Properly clear chat display by removing all children
        chat_display = self.query_one("#chat_display", VerticalScroll)
        chat_display.remove_children()  # ✅ Instead of `clear()`, use `remove_children()`

        self.app.notify("✅ Chat session deleted successfully!")

    async def process_chat_message(self):
        chat_input = self.query_one("#chat_input")
        chat_display = self.query_one("#chat_display", VerticalScroll)

        user_message = chat_input.value.strip()
        chat_input.value = ""

        if not user_message:
            self.app.notify("Please enter a message!", severity="warning")
            return

<<<<<<< HEAD
        # ✅ Store & Display User's Message Immediately
        if self.active_chat_id:
            self.chat_sessions[self.active_chat_id]["messages"].append({"role": "user", "content": user_message})
            await asyncio.create_task(self.display_chat_messages())  # Update chat UI
=======
        # Check if an active chat session exists
        if not self.active_chat_id:
            self.app.notify("No active chat session. Please create or select a chat first.", severity="warning")
            return

        # Store & display the user's message
        self.chat_sessions[self.active_chat_id]["messages"].append({"role": "user", "content": user_message})
        await self.display_chat_messages()
>>>>>>> c580e5f3

        # Display loading indicator
        loading_message = Static("[italic magenta]Generating response...[/italic magenta]")
        await chat_display.mount(loading_message)

<<<<<<< HEAD
        # ✅ Fetch AI response asynchronously
        response = await asyncio.create_task(self.query_genai(user_message))  # ✅ Now properly awaited
=======
        # Fetch AI response asynchronously
        response = await self.query_genai(user_message)
>>>>>>> c580e5f3

        # Remove loading indicator
        await chat_display.remove_children()

        # Save & display the AI response
        self.chat_sessions[self.active_chat_id]["messages"].append({"role": "ai", "content": response})
        self.save_chat_sessions()

<<<<<<< HEAD
        await asyncio.create_task(self.display_chat_messages())  # Refresh chat display
=======
        await self.display_chat_messages()
>>>>>>> c580e5f3

    async def query_genai(self, user_input):
        """Query the AI model based on user settings asynchronously."""
        settings = self.load_settings()
        source = settings.get("data_sources", {}).get("genai_model", {}).get("source_name", "gemini_api")
        api_key = settings.get("data_sources", {}).get("genai_model", {}).get("apikey")

        if not api_key:
            # Show a toast message instructing the user to set the API key.
            self.app.notify(
                "⚠ API key is missing! Please go to settings and enter your API key first. Chat will work once the key is set.",
                severity="error"
            )
            # Optionally, if you have a settings screen, you could navigate to it automatically:
            # self.app.push_screen("settings")
            return "❌ Error: API key is missing! Please enter it in settings."

        if source == "gemini_api":
<<<<<<< HEAD
            return await asyncio.to_thread(self.query_gemini_direct, user_input, api_key)  # ✅ Await async function
        elif source == "openai_api":
            return await asyncio.to_thread(self.query_openai, user_input, api_key)  # ✅ Await async function
=======
            return await self.query_gemini_direct(user_input, api_key)
        elif source == "openai_api":
            return await self.query_openai(user_input, api_key)
>>>>>>> c580e5f3
        else:
            return "❌ Error: Unsupported AI model."

    def load_settings(self):
        """
        Load user settings from settings.json.

        Returns:
            dict: A dictionary containing the settings data.
        """
        if not os.path.exists(SETTINGS_FILE):
            self.app.notify("⚠ settings.json not found! Using default settings.", severity="warning")
            return {}  # Return an empty dictionary if the file doesn't exist

        try:
            with open(SETTINGS_FILE, "r") as file:
                settings = json.load(file)
                self.app.notify("✅ Successfully loaded settings.")
                return settings
        except json.JSONDecodeError as e:
            self.app.notify(f"❌ Error parsing settings.json: {e}", severity="error")
            return {}

    def query_gemini_direct(self, user_input, api_key):
        """Query Gemini AI."""
        try:
            import google.generativeai as genai
            genai.configure(api_key=api_key)
            model = genai.GenerativeModel("gemini-1.5-flash")
            response = model.generate_content(user_input)
            return response.text
        except Exception as e:
            return f"Error querying Gemini: {str(e)}"

    def query_openai(self, user_input, api_key):
        """Query OpenAI API."""
        try:
            from openai import OpenAI
            client = OpenAI(api_key=api_key)
            completion = client.chat.completions.create(
                model="gpt-4o-mini",
                messages=[{"role": "system", "content": "You are a helpful assistant."}, {"role": "user", "content": user_input}]
            )
            return completion.choices[0].message.content
        except Exception as e:
            return f"Error querying OpenAI: {str(e)}"<|MERGE_RESOLUTION|>--- conflicted
+++ resolved
@@ -3,11 +3,8 @@
 import json
 import os
 import uuid
-<<<<<<< HEAD
 import asyncio
-=======
-
->>>>>>> c580e5f3
+
 from fincept_terminal.FinceptSettingModule.FinceptTerminalSettingUtils import get_settings_path
 SETTINGS_FILE = get_settings_path()
 
@@ -175,33 +172,21 @@
             self.app.notify("Please enter a message!", severity="warning")
             return
 
-<<<<<<< HEAD
         # ✅ Store & Display User's Message Immediately
         if self.active_chat_id:
             self.chat_sessions[self.active_chat_id]["messages"].append({"role": "user", "content": user_message})
             await asyncio.create_task(self.display_chat_messages())  # Update chat UI
-=======
         # Check if an active chat session exists
         if not self.active_chat_id:
             self.app.notify("No active chat session. Please create or select a chat first.", severity="warning")
             return
 
-        # Store & display the user's message
-        self.chat_sessions[self.active_chat_id]["messages"].append({"role": "user", "content": user_message})
-        await self.display_chat_messages()
->>>>>>> c580e5f3
-
         # Display loading indicator
         loading_message = Static("[italic magenta]Generating response...[/italic magenta]")
         await chat_display.mount(loading_message)
 
-<<<<<<< HEAD
         # ✅ Fetch AI response asynchronously
         response = await asyncio.create_task(self.query_genai(user_message))  # ✅ Now properly awaited
-=======
-        # Fetch AI response asynchronously
-        response = await self.query_genai(user_message)
->>>>>>> c580e5f3
 
         # Remove loading indicator
         await chat_display.remove_children()
@@ -210,11 +195,8 @@
         self.chat_sessions[self.active_chat_id]["messages"].append({"role": "ai", "content": response})
         self.save_chat_sessions()
 
-<<<<<<< HEAD
         await asyncio.create_task(self.display_chat_messages())  # Refresh chat display
-=======
-        await self.display_chat_messages()
->>>>>>> c580e5f3
+
 
     async def query_genai(self, user_input):
         """Query the AI model based on user settings asynchronously."""
@@ -233,15 +215,10 @@
             return "❌ Error: API key is missing! Please enter it in settings."
 
         if source == "gemini_api":
-<<<<<<< HEAD
             return await asyncio.to_thread(self.query_gemini_direct, user_input, api_key)  # ✅ Await async function
         elif source == "openai_api":
             return await asyncio.to_thread(self.query_openai, user_input, api_key)  # ✅ Await async function
-=======
-            return await self.query_gemini_direct(user_input, api_key)
-        elif source == "openai_api":
-            return await self.query_openai(user_input, api_key)
->>>>>>> c580e5f3
+
         else:
             return "❌ Error: Unsupported AI model."
 
