--- conflicted
+++ resolved
@@ -109,8 +109,7 @@
                                 from fincept_terminal.FinceptDashboardModule.FinceptTerminalWorldMarketTracker import \
                                     MarketTab
                                 yield MarketTab()
-
-<<<<<<< HEAD
+                                
                             with TabPane("World Sentiment Tracker", id="global_sentiment_tab"):
                                 from fincept_terminal.FinceptDashboardModule.FinceptTerminalSentimentTracker import YouTubeTranscriptApp
                                 yield YouTubeTranscriptApp()
@@ -118,12 +117,11 @@
                             with TabPane("Stock Tracker", id="stock_tracker"):
                                 from fincept_terminal.FinceptDashboardModule.FinceptTerminalStockTracker import StockTrackerTab
                                 yield StockTrackerTab()
-=======
+                
                             with TabPane("Watchlist", id="dashboard_watchlist"):
                                 from fincept_terminal.FinceptDashboardModule.FinceptWatchlist import \
                                     WatchlistApp
                                 yield WatchlistApp()
->>>>>>> 70ffa752
 
                     # Other Main Tabs
                     with TabPane("Economic Analysis", id="economic-analysis"):
